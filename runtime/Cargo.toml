--- conflicted
+++ resolved
@@ -12,12 +12,8 @@
 starknet-types-core = { version = "=0.1.5", default-features = false, features = [
     "std", "serde",
 ] }
-<<<<<<< HEAD
-cairo-lang-sierra-gas = "2.7.0-rc.3"
-=======
 cairo-lang-runner = "2.7.0"
 cairo-lang-sierra-gas = "2.7.0"
->>>>>>> bc792712
 libc = "0.2.155"
 starknet-crypto = "0.6.2"
 starknet-curve = "0.4.2"
