--- conflicted
+++ resolved
@@ -60,10 +60,6 @@
     let args = Args::parse();
 
     match args.command {
-<<<<<<< HEAD
-        Commands::Compile { output, debug, main_print } => {
-            let mlir_output = sierra2mlir::compile(&code, args.optimize, debug, main_print)?;
-=======
         Commands::Compile {
             input,
             optimize,
@@ -73,7 +69,6 @@
         } => {
             let code = fs::read_to_string(input)?;
             let mlir_output = sierra2mlir::compile(&code, optimize, debug, main_print)?;
->>>>>>> 34cbe25c
 
             if let Some(output) = output {
                 fs::write(output, mlir_output);
