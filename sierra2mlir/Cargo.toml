--- conflicted
+++ resolved
@@ -19,12 +19,8 @@
 melior-next = { git = "https://github.com/edg-l/melior-next", rev = "33d89f76a742bdc7c211b07df307688f6411a40c"}
 itertools = "0.10.5"
 regex = "1.7.3"
-<<<<<<< HEAD
-smol_str = { version = "0.1.25", features = ["serde"] }
 num-bigint = "0.4.3"
 num-traits = "0.2.15"
-=======
->>>>>>> 582484a5
 
 [dev-dependencies]
 cairo-lang-runner = { git = "https://github.com/starkware-libs/cairo", tag = "v1.0.0-alpha.6" }
