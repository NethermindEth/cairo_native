--- conflicted
+++ resolved
@@ -47,9 +47,6 @@
         }
     }
 
-<<<<<<< HEAD
-    /// Returns the width in bits of the mlir representation of the type
-=======
     /// gets the sierra nullable type for the given type
     pub fn create_nullable_type<'c>(
         compiler: &'c Compiler<'c>,
@@ -61,8 +58,7 @@
         }
     }
 
-    /// Returns the width in bytes of the mlir representation of the type
->>>>>>> 327bf158
+    /// Returns the width in bits of the mlir representation of the type
     pub fn get_width(&self) -> u32 {
         match self {
             SierraType::Simple(ty) => {
