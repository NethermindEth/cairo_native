--- conflicted
+++ resolved
@@ -271,11 +271,7 @@
         let return_types = field_types.to_vec();
         let struct_type = struct_type.clone();
         storage
-<<<<<<< HEAD
-            .functions
-=======
             .libfuncs
->>>>>>> d87cf18b
             .insert(fn_id.into_owned(), FunctionDef { args: vec![struct_type], return_types });
 
         parent_block.append_operation(fn_op);
