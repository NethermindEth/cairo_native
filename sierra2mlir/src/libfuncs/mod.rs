--- conflicted
+++ resolved
@@ -1936,11 +1936,7 @@
             GenericArg::Type(type_id) => {
                 storage.types.get(&type_id.id.to_string()).cloned().expect("type to exist")
             }
-<<<<<<< HEAD
-            _ => unreachable!()
-=======
             _ => unreachable!("Generic arg for array_len should be a Type"),
->>>>>>> 87f0f528
         };
         let region = Region::new();
 
