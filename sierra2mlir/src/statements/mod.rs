use std::collections::{BTreeMap, HashMap, HashSet};

use std::ops::Bound::Included;

use cairo_lang_sierra::program::{
    GenBranchTarget, GenFunction, GenStatement, Program, StatementIdx,
};
use color_eyre::Result;
use itertools::Itertools;
use melior_next::ir::{block::Argument, Block, Location, OperationRef, Region, Value};

use crate::{
    compiler::{CmpOp, Compiler, SierraType, Storage},
    libfuncs::lib_func_def::{ConstantLibFunc, LibFuncDef, SierraLibFunc},
    utility::create_fn_signature,
};

pub struct BlockInfo<'ctx> {
    pub variables_at_start: HashMap<u64, SierraType<'ctx>>,
    // pub(crate) variables_available_at_end: HashSet<u64>,
    pub block: Block<'ctx>,
    pub end: usize,
}

struct BlockFlow {
    pub start: usize,
    pub end: usize,
    pub successors: HashSet<usize>,
    pub predecessors: HashSet<usize>,
}

#[derive(Debug, Clone, Copy)]
pub enum Variable<'c> {
    Local { op: OperationRef<'c>, result_idx: usize },
    Param { argument: Argument<'c> },
}

impl<'c> Variable<'c> {
    pub fn get_value(&self) -> Value {
        match &self {
            Variable::Local { op, result_idx } => {
                let res = op.result(*result_idx).unwrap();
                res.into()
            }
            Variable::Param { argument } => (*argument).into(),
        }
    }
}

// The information about dataflow needed to process statements
struct DataFlow<'ctx> {
    input_variables: HashMap<u64, SierraType<'ctx>>,
    block_flow: BlockFlow,
}

// The data required to calculate dataflow
struct DataFlowInfo<'ctx> {
    required_args: HashMap<u64, SierraType<'ctx>>,
    variables_created: HashSet<u64>,
    block_flow: BlockFlow,
}

impl<'ctx> Compiler<'ctx> {
    // Process the statements of the sierra program by breaking flow up into basic blocks and processing one at a time
    pub fn process_statements(&'ctx self, storage: &mut Storage<'ctx>) -> Result<()> {
        // Calculate the basic block structure in each function
        let block_ranges_per_function = calculate_block_ranges_per_function(&self.program);

        // Process the blocks for each function
        for (func_start, (func, block_flows)) in block_ranges_per_function {
            self.process_statements_for_function(func, func_start, block_flows, storage)?;
        }

        Ok(())
    }

    fn process_statements_for_function(
        &'ctx self,
        func: &GenFunction<StatementIdx>,
        func_start: usize,
        block_flows: BTreeMap<usize, BlockFlow>,
        storage: &mut Storage<'ctx>,
    ) -> Result<()> {
        let region = Region::new();
        let user_func_name =
            Self::normalize_func_name(func.id.debug_name.as_ref().unwrap().as_str()).to_string();

        let blocks = self.get_blocks_with_mapped_inputs(func, block_flows, storage);
        self.create_function_entry_block(
            &region,
            user_func_name.as_str(),
            func_start,
            func,
            &blocks,
            storage,
        )?;

        // We process statements one block at a time
        for (block_start, block_info) in blocks.iter() {
            let block = &block_info.block;

            // Variables holds the most recent value associated with a variable id as we progress through the block
            // Initially it only holds the blocks arguments
            let mut variables: HashMap<u64, Variable> = HashMap::new();
            for (arg_position, var_id) in block_info.variables_at_start.keys().sorted().enumerate()
            {
                let argument = block.argument(arg_position)?;
                variables.insert(*var_id, Variable::Param { argument });
            }

            for statement_idx in *block_start..block_info.end {
                match &self.program.statements[statement_idx] {
                    GenStatement::Invocation(invocation) => {
                        let name = invocation.libfunc_id.debug_name.as_ref().unwrap().as_str();
                        let id = Self::normalize_func_name(
                            invocation.libfunc_id.debug_name.as_ref().unwrap().as_str(),
                        )
                        .to_string();
                        let name_without_generics = name.split('<').next().unwrap();
                        let mut jump_processed = false;
                        match name_without_generics {
                            "disable_ap_tracking" | "drop" | "branch_align" => {}
                            "jump" => {
                                let target_block_info = match &invocation.branches[0].target {
                                    GenBranchTarget::Fallthrough => {
                                        unreachable!("jump should never be fallthrough")
                                    }
                                    GenBranchTarget::Statement(id) => blocks.get(&(id.0)).unwrap(),
                                };
                                let mut operand_indices =
                                    target_block_info.variables_at_start.keys().collect_vec();
                                operand_indices.sort_unstable();
                                let operand_values = operand_indices
                                    .iter()
                                    .map(|id| variables.get(id).unwrap().get_value())
                                    .collect_vec();
                                self.op_br(block, &target_block_info.block, &operand_values);
                                jump_processed = true;
                            }
                            "felt252_is_zero" => {
                                let felt_op_zero = self.op_felt_const(block, "0");
                                let zero = felt_op_zero.result(0)?.into();

                                let input = variables
                                    .get(&invocation.args[0].id)
                                    .expect("Variable should be registered before use")
                                    .get_value();
                                let eq_op = self.op_cmp(block, CmpOp::Equal, input, zero);
                                let eq = eq_op.result(0)?;

                                // felt_is_zero forwards its argument to the non-zero branch
                                // Since no processing is done, we can simply assign to the variable here
                                variables.insert(
                                    invocation.branches[1].results[0].id,
                                    *variables.get(&invocation.args[0].id).unwrap(),
                                );
                                let target_blocks = invocation
                                    .branches
                                    .iter()
                                    .map(|branch| match branch.target {
                                        GenBranchTarget::Fallthrough => statement_idx + 1,
                                        GenBranchTarget::Statement(idx) => idx.0,
                                    })
                                    .map(|idx| {
                                        let target_block_info = blocks.get(&idx).unwrap();
                                        let mut operand_indices = target_block_info
                                            .variables_at_start
                                            .keys()
                                            .collect_vec();
                                        operand_indices.sort_unstable();
                                        let operand_values = operand_indices
                                            .iter()
                                            .map(|id| variables.get(id).unwrap().get_value())
                                            .collect_vec();
                                        (&target_block_info.block, operand_values)
                                    })
                                    .collect_vec();

                                let (zero_block, zero_vars) = &target_blocks[0];
                                let (nonzero_block, nonzero_vars) = &target_blocks[1];

                                self.op_cond_br(
                                    block,
                                    eq.into(),
                                    zero_block,
                                    nonzero_block,
                                    zero_vars,
                                    nonzero_vars,
                                )?;

                                jump_processed = true;
                            }
                            "function_call" => {
                                let callee_name = id
                                    .strip_prefix("function_call<user@")
                                    .unwrap()
                                    .strip_suffix('>')
                                    .unwrap();
                                let callee_def = storage
                                    .userfuncs
                                    .get(callee_name)
                                    .unwrap_or_else(|| panic!("Unhandled libfunc {name}"));
                                let args = invocation
                                    .args
                                    .iter()
                                    .map(|id| variables.get(&id.id).unwrap().get_value())
                                    .collect_vec();
                                let return_types = callee_def
                                    .return_types
                                    .iter()
                                    .map(|t| t.get_type())
                                    .collect_vec();
                                let op =
                                    self.op_func_call(block, callee_name, &args, &return_types)?;
                                variables.extend(
                                    invocation.branches[0].results.iter().enumerate().map(
                                        |(result_pos, var_id)| {
                                            (
                                                var_id.id,
                                                Variable::Local { op, result_idx: result_pos },
                                            )
                                        },
                                    ),
                                );
                            }
                            _ => {
                                let libfunc_def = storage
                                    .libfuncs
                                    .get(&id)
                                    .unwrap_or_else(|| panic!("Unhandled libfunc {name}"));
                                match libfunc_def {
                                    SierraLibFunc::Function(LibFuncDef { args, return_types }) => {
                                        let arg_values = args
                                            .iter()
                                            .map(|a| {
                                                variables
                                                    .get(&invocation.args[a.loc].id)
                                                    .unwrap()
                                                    .get_value()
                                            })
                                            .collect_vec();
                                        assert_eq!(return_types.len(), 1, "Libfunc with abnormal number of returns not handled properly");
                                        let return_types = return_types[0]
                                            .iter()
                                            .map(SierraType::get_type)
                                            .collect_vec();
                                        let op = self.op_func_call(
                                            block,
                                            &id,
                                            &arg_values,
                                            &return_types,
                                        )?;
                                        variables.extend(
                                            invocation.branches[0].results.iter().enumerate().map(
                                                |(result_pos, var_id)| {
                                                    (
                                                        var_id.id,
                                                        Variable::Local {
                                                            op,
                                                            result_idx: result_pos,
                                                        },
                                                    )
                                                },
                                            ),
                                        );
                                    }
                                    SierraLibFunc::Constant(ConstantLibFunc { ty, value }) => {
                                        let op = self.op_const(block, value, ty.get_type());
                                        let var_id = &invocation.branches[0].results[0];
                                        variables.insert(
                                            var_id.id,
                                            Variable::Local { op, result_idx: 0 },
                                        );
                                    }
                                }
                            }
                        }

                        if statement_idx == block_info.end - 1 && !jump_processed {
                            let target = blocks
                                .get(&(statement_idx + 1))
                                .expect("Block should be registered for fallthrough successor");

                            let mut operand_indices =
                                target.variables_at_start.keys().collect_vec();
                            operand_indices.sort_unstable();
                            let operand_values = operand_indices
                                .iter()
                                .map(|id| variables.get(id).unwrap().get_value())
                                .collect_vec();
                            self.op_br(block, &target.block, &operand_values);
                        }
                    }
                    GenStatement::Return(ret_args) => {
                        let ret_values = ret_args
                            .iter()
                            .map(|id| {
                                variables
                                    .get(&id.id)
                                    .expect("Variable should be registered before return")
                                    .get_value()
                            })
                            .collect_vec();

                        self.op_return(block, &ret_values);
                    }
                }
            }
        }

        for (_block_start, block_info) in blocks {
            region.append_block(block_info.block);
        }

        let user_func_def = storage.userfuncs.get(user_func_name.as_str()).unwrap();
        let function_type = create_fn_signature(
            &user_func_def.args.iter().map(|t| t.get_type()).collect_vec(),
            &user_func_def.return_types.iter().map(|t| t.get_type()).collect_vec(),
        );
        let func = self.op_func(&user_func_name, &function_type, vec![region], true, true)?;
        self.module.body().append_operation(func);
        Ok(())
    }

    fn get_blocks_with_mapped_inputs(
        &'ctx self,
        func: &GenFunction<StatementIdx>,
        block_flows: BTreeMap<usize, BlockFlow>,
        storage: &mut Storage<'ctx>,
    ) -> BTreeMap<usize, BlockInfo<'ctx>> {
        self.calculate_dataflow_per_function(func, block_flows, storage)
            .iter()
            .map(|(block_start, data_flow)| {
                let block = Block::new(&[]);
                (
                    *block_start,
                    BlockInfo {
                        variables_at_start: data_flow.input_variables.clone(),
                        block,
                        end: data_flow.block_flow.end,
                    },
                )
            })
            .map(|(block_start, block_info)| {
                for (_, var_type) in block_info.variables_at_start.iter() {
                    block_info
                        .block
                        .add_argument(var_type.get_type(), Location::unknown(&self.context));
                }
                (block_start, block_info)
            })
            .collect::<BTreeMap<_, _>>()
    }

    fn create_function_entry_block(
        &'ctx self,
        region: &Region,
        user_func_name: &str,
        func_start: usize,
        func: &GenFunction<StatementIdx>,
        blocks: &BTreeMap<usize, BlockInfo>,
        storage: &mut Storage<'ctx>,
    ) -> Result<()> {
        let arg_types = &storage.userfuncs.get(user_func_name).unwrap().args;
        let entry_block = Block::new(
            &arg_types
                .iter()
                .map(|t| (t.get_type(), Location::unknown(&self.context)))
                .collect_vec(),
        );
        let block_info = &blocks.get(&func_start).unwrap();

        let mut args_to_pass = vec![];
        for (position, param) in func.params.iter().enumerate() {
            if block_info.variables_at_start.contains_key(&param.id.id) {
                let arg = entry_block.argument(position)?;
                args_to_pass.push(arg.into());
            }
        }
        self.op_br(&entry_block, &block_info.block, &args_to_pass);
        region.append_block(entry_block);
        Ok(())
    }

    fn calculate_dataflow_per_function(
        &'ctx self,
        func: &GenFunction<StatementIdx>,
        block_flows: BTreeMap<usize, BlockFlow>,
<<<<<<< HEAD
        storage: &mut Storage<'ctx>,
    ) -> BTreeMap<usize, DataFlow> {
=======
        storage: Rc<RefCell<Storage<'ctx>>>,
    ) -> BTreeMap<usize, DataFlow<'ctx>> {
>>>>>>> d3d3e403
        let user_func_name =
            Self::normalize_func_name(func.id.debug_name.as_ref().unwrap().as_str()).to_string();

        let mut block_infos: BTreeMap<usize, DataFlowInfo<'ctx>> = BTreeMap::new();

        // Collect the variables required by the invocations in each block, and those produced by the invocations
        for (block_start, block_flow) in block_flows {
            let mut required_args = HashMap::new();
            let mut variables_created = HashSet::new();

            for statement in self.program.statements[block_start..block_flow.end].iter() {
                let vars_used = match statement {
                    GenStatement::Invocation(invocation) => {
                        let id = Self::normalize_func_name(
                            invocation.libfunc_id.debug_name.as_ref().unwrap().as_str(),
                        )
                        .to_string();

                        let name_without_generics = id.split('<').next().unwrap();

                        if name_without_generics == "function_call" {
                            let callee_name = id
                                .strip_prefix("function_call<user@")
                                .unwrap()
                                .strip_suffix('>')
                                .unwrap();
                            let arg_types = &storage
                                .userfuncs
                                .get(callee_name)
                                .cloned()
                                .expect("UserFunc should have been registered")
                                .args;
                            let arg_indices = &invocation.args;
                            arg_indices.iter().zip_eq(arg_types.iter().cloned()).collect_vec()
                        } else {
                            let libfunc = storage.libfuncs.get(&id).cloned().unwrap_or_else(|| {
                                panic!("LibFunc {id} should have been registered")
                            });
                            let libfunc_args = libfunc.get_args();
                            libfunc_args
                                .into_iter()
                                .map(|arg| (&invocation.args[arg.loc], arg.ty.clone()))
                                .collect_vec()
                        }
                    }
                    GenStatement::Return(ret) => {
                        let func_ret_types =
                            &storage.userfuncs.get(&user_func_name).unwrap().return_types;
                        ret.iter().zip_eq(func_ret_types.iter().cloned()).collect_vec()
                    }
                };

                for (var_id, var_type) in vars_used {
                    if !variables_created.contains(&var_id.id) {
                        required_args.insert(var_id.id, var_type.clone());
                    }
                }

                if let GenStatement::Invocation(invocation) = statement {
                    variables_created.extend(
                        invocation
                            .branches
                            .iter()
                            .flat_map(|branch| branch.results.iter().map(|v| v.id)),
                    );
                }
            }

            block_infos
                .insert(block_start, DataFlowInfo { required_args, variables_created, block_flow });
        }

        let block_infos = propagate_required_vars(block_infos);

        block_infos
            .into_iter()
            .map(|(block_start, data_flow)| {
                (
                    block_start,
                    DataFlow {
                        input_variables: data_flow.required_args,
                        block_flow: data_flow.block_flow,
                    },
                )
            })
            .collect::<BTreeMap<_, _>>()
    }
}

fn calculate_block_ranges_per_function(
    program: &Program,
) -> BTreeMap<usize, (&GenFunction<StatementIdx>, BTreeMap<usize, BlockFlow>)> {
    let block_flows = get_block_flow(program);

    // Collecting the functions into a btreemap by entry points means we can easily sort the blocks into their containing functions
    let mut funcs_by_entry = program
        .funcs
        .iter()
        .map(|func| (func.entry_point.0, (func, BTreeMap::new())))
        .collect::<BTreeMap<_, _>>();

    for block_flow in block_flows {
        let (_, (_, blocks)) = funcs_by_entry
            .range_mut((Included(0), Included(block_flow.start)))
            .next_back()
            .unwrap();

        blocks.insert(block_flow.start, block_flow);
    }

    funcs_by_entry
}

fn get_block_flow(program: &Program) -> Vec<BlockFlow> {
    // Initially we can say that all function entry points are block entry points
    let func_starts = program.funcs.iter().map(|func| func.entry_point.0);

    // We can also say that all jump targets are block entry points
    let block_starts = func_starts.chain(get_jump_targets(program).into_iter()).collect_vec();

    // Next, scan forward from each block entry point for anything that would terminate a block
    // This produces block flows without predecessors filled in
    let mut block_flows = block_starts
        .iter()
        .map(|start| {
            let (end, successors) = program
                .statements
                .iter()
                .enumerate()
                .skip(*start)
                .find_map(|(statement_id, statement)| {
                    match statement {
                        GenStatement::Invocation(invocation) => {
                            let targets = invocation
                                .branches
                                .iter()
                                .map(|branch| match branch.target {
                                    GenBranchTarget::Fallthrough => statement_id + 1,
                                    GenBranchTarget::Statement(target_id) => target_id.0,
                                })
                                .collect_vec();

                            if targets.is_empty() {
                                unreachable!("invocations always have at least one target")
                            } else if (targets.len() == 1 && block_starts.contains(&targets[0]))
                                || targets.len() > 1
                            {
                                Some((statement_id + 1, HashSet::from_iter(targets.into_iter())))
                            } else {
                                None
                            }
                        }
                        // Returns terminate a block with no successors
                        GenStatement::Return(_) => Some((statement_id + 1, HashSet::new())),
                    }
                })
                .unwrap();

            BlockFlow { start: *start, end, successors, predecessors: HashSet::new() }
        })
        .collect_vec();

    // Finally, fill in the predecessors
    let mut preds: HashMap<usize, HashSet<usize>> = HashMap::new();
    for block_flow in block_flows.iter_mut() {
        for succ in block_flow.successors.iter() {
            if let Some(set) = preds.get_mut(succ) {
                set.insert(block_flow.start);
            } else {
                preds.insert(*succ, HashSet::from([block_flow.start]));
            }
        }
    }
    for block_flow in block_flows.iter_mut() {
        if let Some(block_preds) = preds.get(&block_flow.start) {
            block_flow.predecessors = block_preds.clone();
        }
    }

    block_flows
}

fn get_jump_targets(program: &Program) -> HashSet<usize> {
    program
        .statements
        .iter()
        .enumerate()
        // Filter out returns since they aren't relevant to dataflow within a function
        .filter_map(|(id, statement)| match statement {
            GenStatement::Invocation(invocation) => Some((id, invocation)),
            GenStatement::Return(_) => None,
        })
        // Filter out single target fallthroughs only. Fallthroughs from multi-target invocations must remain
        .filter(|(_id, invocation)| {
            invocation.branches.len() > 1
                || invocation.branches[0].target != GenBranchTarget::Fallthrough
        })
        // Get the target index for each jump
        .flat_map(|(id, invocation)| {
            invocation
                .branches
                .iter()
                .map(move |branch| match branch.target {
                    GenBranchTarget::Fallthrough => id + 1,
                    GenBranchTarget::Statement(statement_id) => statement_id.0,
                })
        })
        .collect::<HashSet<_>>()
}

// Loop through the block flows, propagating forward required variables
// If a block's successor requires variable 3, but the block does not produce variable 3, then the block also requires variable 3
// This process is repeated until all transitive requirements are satisfied
fn propagate_required_vars(
    mut block_infos: BTreeMap<usize, DataFlowInfo>,
) -> BTreeMap<usize, DataFlowInfo> {
    // Since this algorithm uses a loop clause, we calculate a simple upper bound on the number of steps and assert that it should never exceed this
    let iteration_limit =
        block_infos.values().map(|x| x.required_args.len()).max().unwrap_or(1) * block_infos.len();

    loop {
        let mut iteration_count = 0;
        let mut variables_to_add: HashMap<usize, HashMap<u64, SierraType>> = HashMap::new();
        for (block_start, DataFlowInfo { required_args, variables_created, block_flow }) in
            block_infos.iter()
        {
            let variables_required_by_successors = block_flow
                .successors
                .iter()
                .flat_map(|succ| block_infos[succ].required_args.clone())
                .filter(|(var_id, _var_type)| {
                    !variables_created.contains(var_id) && !required_args.contains_key(var_id)
                })
                .collect::<HashMap<_, _>>();

            if !variables_required_by_successors.is_empty() {
                variables_to_add.insert(*block_start, variables_required_by_successors);
            }
        }

        // Once every block's predeccesors provide all the variables it needs we can stop iterating
        if variables_to_add.is_empty() {
            break;
        } else {
            for (block_start, vars) in variables_to_add {
                block_infos.get_mut(&block_start).unwrap().required_args.extend(vars.into_iter());
            }
        }

        iteration_count += 1;
        if iteration_count > iteration_limit {
            panic!("Bug found in dataflow propagation algorithm, iteration limit exceeded");
        }
    }

    block_infos
}<|MERGE_RESOLUTION|>--- conflicted
+++ resolved
@@ -386,13 +386,8 @@
         &'ctx self,
         func: &GenFunction<StatementIdx>,
         block_flows: BTreeMap<usize, BlockFlow>,
-<<<<<<< HEAD
         storage: &mut Storage<'ctx>,
-    ) -> BTreeMap<usize, DataFlow> {
-=======
-        storage: Rc<RefCell<Storage<'ctx>>>,
     ) -> BTreeMap<usize, DataFlow<'ctx>> {
->>>>>>> d3d3e403
         let user_func_name =
             Self::normalize_func_name(func.id.debug_name.as_ref().unwrap().as_str()).to_string();
 
