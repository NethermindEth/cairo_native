use std::{
    cell::RefCell,
    collections::{BTreeMap, HashMap, HashSet},
    rc::Rc,
};

use std::ops::Bound::Included;

use cairo_lang_sierra::program::{
    GenBranchTarget, GenFunction, GenStatement, Program, StatementIdx,
};
use color_eyre::Result;
use itertools::Itertools;
use melior_next::ir::{block::Argument, Block, Location, OperationRef, Region, Value};

use crate::{
    compiler::{CmpOp, Compiler, SierraType, Storage},
    utility::create_fn_signature,
};

<<<<<<< HEAD
#[derive(Debug, Clone, Copy)]
enum VariableValue<'c> {
    Local { op: OperationRef<'c>, result_idx: usize },
    Param { argument_idx: usize },
=======
pub struct BlockInfo<'ctx> {
    pub variables_at_start: HashMap<u64, SierraType<'ctx>>,
    // pub(crate) variables_available_at_end: HashSet<u64>,
    pub block: Block<'ctx>,
    pub end: usize,
}

struct BlockFlow {
    pub start: usize,
    pub end: usize,
    pub successors: HashSet<usize>,
    pub predecessors: HashSet<usize>,
>>>>>>> d87cf18b
}

#[derive(Debug, Clone, Copy)]
pub enum Variable<'c> {
    Local { op: OperationRef<'c>, result_idx: usize },
    Param { argument: Argument<'c> },
}

impl<'c> Variable<'c> {
<<<<<<< HEAD
    pub const fn local(op: OperationRef<'c>, result_idx: usize, block: BlockRef<'c>) -> Self {
        Self { value: VariableValue::Local { op, result_idx }, block }
    }

    pub const fn param(argument_idx: usize, block: BlockRef<'c>) -> Self {
        Self { value: VariableValue::Param { argument_idx }, block }
    }

=======
>>>>>>> d87cf18b
    pub fn get_value(&self) -> Value {
        match &self {
            Variable::Local { op, result_idx } => {
                let res = op.result(*result_idx).unwrap();
                res.into()
            }
<<<<<<< HEAD
            VariableValue::Param { argument_idx } => {
                self.block.argument(*argument_idx).expect("couldn't get argument").into()
            }
        }
    }
}

impl<'ctx> Compiler<'ctx> {
    #[allow(clippy::cognitive_complexity)]
    pub fn process_functions(&self, storage_cell: Rc<RefCell<Storage<'ctx>>>) -> Result<()> {
        for func in &self.program.funcs {
            debug!(?func, "processing func");

            let raw_func_name = func.id.debug_name.as_ref().unwrap().as_str();

            let should_create_wrapper =
                self.main_print.is_some() && should_create_wrapper(raw_func_name);
            let name = Self::normalize_func_name(raw_func_name).to_string();

            let entry = func.entry_point.0;
            let mut param_types = vec![];
            let mut return_types = vec![];
            let mut return_sierra_types = vec![];
=======
            Variable::Param { argument } => (*argument).into(),
        }
    }
}

// The information about dataflow needed to process statements
struct DataFlow<'ctx> {
    input_variables: HashMap<u64, SierraType<'ctx>>,
    block_flow: BlockFlow,
}
>>>>>>> d87cf18b

// The data required to calculate dataflow
struct DataFlowInfo<'ctx> {
    required_args: HashMap<u64, SierraType<'ctx>>,
    variables_created: HashSet<u64>,
    block_flow: BlockFlow,
}

impl<'ctx> Compiler<'ctx> {
    // Process the statements of the sierra program by breaking flow up into basic blocks and processing one at a time
    pub fn process_statements(&'ctx self, storage: Rc<RefCell<Storage<'ctx>>>) -> Result<()> {
        // Calculate the basic block structure in each function
        let block_ranges_per_function = calculate_block_ranges_per_function(&self.program);

        // Process the blocks for each function
        for (func_start, (func, block_flows)) in block_ranges_per_function {
            self.process_statements_for_function(func, func_start, block_flows, storage.clone())?;
        }

        Ok(())
    }

    fn process_statements_for_function(
        &'ctx self,
        func: &GenFunction<StatementIdx>,
        func_start: usize,
        block_flows: BTreeMap<usize, BlockFlow>,
        storage: Rc<RefCell<Storage<'ctx>>>,
    ) -> Result<()> {
        let region = Region::new();
        let user_func_name =
            Self::normalize_func_name(func.id.debug_name.as_ref().unwrap().as_str()).to_string();

        let blocks = self.get_blocks_with_mapped_inputs(func, block_flows, storage.clone());
        self.create_function_entry_block(
            &region,
            user_func_name.as_str(),
            func_start,
            func,
            &blocks,
            storage.clone(),
        )?;

        // We process statements one block at a time
        for (block_start, block_info) in blocks.iter() {
            let block = &block_info.block;

            // Variables holds the most recent value associated with a variable id as we progress through the block
            // Initially it only holds the blocks arguments
            let mut variables: HashMap<u64, Variable> = HashMap::new();
            for (arg_position, var_id) in block_info.variables_at_start.keys().sorted().enumerate()
            {
                let argument = block.argument(arg_position)?;
                variables.insert(*var_id, Variable::Param { argument });
            }

            for statement_idx in *block_start..block_info.end {
                let storage = storage.borrow();
                match &self.program.statements[statement_idx] {
                    GenStatement::Invocation(invocation) => {
                        let name = invocation.libfunc_id.debug_name.as_ref().unwrap().as_str();
                        let id = Self::normalize_func_name(
                            invocation.libfunc_id.debug_name.as_ref().unwrap().as_str(),
                        )
                        .to_string();
                        let name_without_generics = name.split('<').next().unwrap();
                        let mut jump_processed = false;
                        match name_without_generics {
                            "disable_ap_tracking" | "drop" | "branch_align" => {}
                            "felt252_const" => {
                                let felt_const =
                                    storage.felt_consts.get(&id).expect("constant should exist");
                                let op = self.op_felt_const(block, felt_const);
                                let var_id = &invocation.branches[0].results[0];
                                variables.insert(var_id.id, Variable::Local { op, result_idx: 0 });
                            }
                            "jump" => {
                                let target_block_info = match &invocation.branches[0].target {
                                    GenBranchTarget::Fallthrough => {
                                        unreachable!("jump should never be fallthrough")
                                    }
                                    GenBranchTarget::Statement(id) => blocks.get(&(id.0)).unwrap(),
                                };
                                let mut operand_indices =
                                    target_block_info.variables_at_start.keys().collect_vec();
                                operand_indices.sort_unstable();
                                let operand_values = operand_indices
                                    .iter()
                                    .map(|id| variables.get(id).unwrap().get_value())
                                    .collect_vec();
                                self.op_br(block, &target_block_info.block, &operand_values);
                                jump_processed = true;
                            }
                            "u8_const" => {
                                let value =
                                    storage.u8_consts.get(&id).expect("constant value not found");
                                let op = self.op_u8_const(block, value);
                                let var_id = &invocation.branches[0].results[0];
                                variables.insert(var_id.id, Variable::Local { op, result_idx: 0 });
                            }
                            "u16_const" => {
                                let value =
                                    storage.u16_consts.get(&id).expect("constant value not found");
                                let op = self.op_u16_const(block, value);
                                let var_id = &invocation.branches[0].results[0];
                                variables.insert(var_id.id, Variable::Local { op, result_idx: 0 });
                            }
                            "u32_const" => {
                                let value =
                                    storage.u32_consts.get(&id).expect("constant value not found");
                                let op = self.op_u32_const(block, value);
                                let var_id = &invocation.branches[0].results[0];
                                variables.insert(var_id.id, Variable::Local { op, result_idx: 0 });
                            }
                            "u64_const" => {
                                let value =
                                    storage.u64_consts.get(&id).expect("constant value not found");
                                let op = self.op_u64_const(block, value);
                                let var_id = &invocation.branches[0].results[0];
                                variables.insert(var_id.id, Variable::Local { op, result_idx: 0 });
                            }
                            "u128_const" => {
                                let value =
                                    storage.u128_consts.get(&id).expect("constant value not found");
                                let op = self.op_u128_const(block, value);
                                let var_id = &invocation.branches[0].results[0];
                                variables.insert(var_id.id, Variable::Local { op, result_idx: 0 });
                            }
                            "felt252_is_zero" => {
                                let felt_op_zero = self.op_felt_const(block, "0");
                                let zero = felt_op_zero.result(0)?.into();

                                let input = variables
                                    .get(&invocation.args[0].id)
                                    .expect("Variable should be registered before use")
                                    .get_value();
                                let eq_op = self.op_cmp(block, CmpOp::Equal, input, zero);
                                let eq = eq_op.result(0)?;

                                // felt_is_zero forwards its argument to the non-zero branch
                                // Since no processing is done, we can simply assign to the variable here
                                variables.insert(
                                    invocation.branches[1].results[0].id,
                                    *variables.get(&invocation.args[0].id).unwrap(),
                                );
                                let target_blocks = invocation
                                    .branches
                                    .iter()
                                    .map(|branch| match branch.target {
                                        GenBranchTarget::Fallthrough => statement_idx + 1,
                                        GenBranchTarget::Statement(idx) => idx.0,
                                    })
                                    .map(|idx| {
                                        let target_block_info = blocks.get(&idx).unwrap();
                                        let mut operand_indices = target_block_info
                                            .variables_at_start
                                            .keys()
                                            .collect_vec();
                                        operand_indices.sort_unstable();
                                        let operand_values = operand_indices
                                            .iter()
                                            .map(|id| variables.get(id).unwrap().get_value())
                                            .collect_vec();
                                        (&target_block_info.block, operand_values)
                                    })
                                    .collect_vec();

                                let (zero_block, zero_vars) = &target_blocks[0];
                                let (nonzero_block, nonzero_vars) = &target_blocks[1];

                                self.op_cond_br(
                                    block,
                                    eq.into(),
                                    zero_block,
                                    nonzero_block,
                                    zero_vars,
                                    nonzero_vars,
                                )?;

                                jump_processed = true;
                            }
                            "function_call" => {
                                let callee_name = id
                                    .strip_prefix("function_call<user@")
                                    .unwrap()
                                    .strip_suffix('>')
                                    .unwrap();
                                let callee_def = storage
                                    .userfuncs
                                    .get(callee_name)
                                    .unwrap_or_else(|| panic!("Unhandled libfunc {name}"));
                                let args = invocation
                                    .args
                                    .iter()
                                    .map(|id| variables.get(&id.id).unwrap().get_value())
                                    .collect_vec();
                                let return_types = callee_def
                                    .return_types
                                    .iter()
                                    .map(|t| t.get_type())
                                    .collect_vec();
                                let op =
                                    self.op_func_call(block, callee_name, &args, &return_types)?;
                                variables.extend(
                                    invocation.branches[0].results.iter().enumerate().map(
                                        |(result_pos, var_id)| {
                                            (
                                                var_id.id,
                                                Variable::Local { op, result_idx: result_pos },
                                            )
                                        },
                                    ),
                                );
                            }
                            _ => {
                                let libfunc_def = storage
                                    .libfuncs
                                    .get(&id)
                                    .unwrap_or_else(|| panic!("Unhandled libfunc {name}"));
                                let args = invocation
                                    .args
                                    .iter()
                                    .map(|id| variables.get(&id.id).unwrap().get_value())
                                    .collect_vec();
                                let return_types = libfunc_def
                                    .return_types
                                    .iter()
                                    .map(|t| t.get_type())
                                    .collect_vec();
                                let op = self.op_func_call(block, &id, &args, &return_types)?;
                                variables.extend(
                                    invocation.branches[0].results.iter().enumerate().map(
                                        |(result_pos, var_id)| {
                                            (
                                                var_id.id,
                                                Variable::Local { op, result_idx: result_pos },
                                            )
                                        },
                                    ),
                                );
                            }
                        }

                        if statement_idx == block_info.end - 1 && !jump_processed {
                            let target = blocks
                                .get(&(statement_idx + 1))
                                .expect("Block should be registered for fallthrough successor");

                            let mut operand_indices =
                                target.variables_at_start.keys().collect_vec();
                            operand_indices.sort_unstable();
                            let operand_values = operand_indices
                                .iter()
                                .map(|id| variables.get(id).unwrap().get_value())
                                .collect_vec();
                            self.op_br(block, &target.block, &operand_values);
                        }
                    }
                    GenStatement::Return(ret_args) => {
                        let ret_values = ret_args
                            .iter()
                            .map(|id| {
                                variables
                                    .get(&id.id)
                                    .expect("Variable should be registered before return")
                                    .get_value()
                            })
                            .collect_vec();

                        self.op_return(block, &ret_values);
                    }
                }
            }
        }

        for (_block_start, block_info) in blocks {
            region.append_block(block_info.block);
        }

        let storage = storage.borrow();
        let user_func_def = storage.userfuncs.get(user_func_name.as_str()).unwrap();
        let function_type = create_fn_signature(
            &user_func_def.args.iter().map(|t| t.get_type()).collect_vec(),
            &user_func_def.return_types.iter().map(|t| t.get_type()).collect_vec(),
        );
        let func = self.op_func(&user_func_name, &function_type, vec![region], false, false)?;
        self.module.body().append_operation(func);
        Ok(())
    }

    fn get_blocks_with_mapped_inputs(
        &'ctx self,
        func: &GenFunction<StatementIdx>,
        block_flows: BTreeMap<usize, BlockFlow>,
        storage: Rc<RefCell<Storage<'ctx>>>,
    ) -> BTreeMap<usize, BlockInfo<'ctx>> {
        self.calculate_dataflow_per_function(func, block_flows, storage.clone())
            .iter()
            .map(|(block_start, data_flow)| {
                let block = Block::new(&[]);
                (
<<<<<<< HEAD
                    mlir_type,
                    self.program.type_declarations.iter().find(|decl| decl.id == *type_id).unwrap(),
=======
                    *block_start,
                    BlockInfo {
                        variables_at_start: data_flow.input_variables.clone(),
                        block,
                        end: data_flow.block_flow.end,
                    },
>>>>>>> d87cf18b
                )
            })
            .map(|(block_start, block_info)| {
                for (_, var_type) in block_info.variables_at_start.iter() {
                    block_info
                        .block
                        .add_argument(var_type.get_type(), Location::unknown(&self.context));
                }
                (block_start, block_info)
            })
            .collect::<BTreeMap<_, _>>()
    }

<<<<<<< HEAD
        // Create a list of types for which to generate print functions, with no duplicates
        // For complex types, their components types must be added to the list before them
        let types_to_print = get_all_types_to_print(
            &ret_type_declarations.iter().map(|(_t, decl)| (*decl).clone()).collect_vec(),
            &self.program,
=======
    fn create_function_entry_block(
        &'ctx self,
        region: &Region,
        user_func_name: &str,
        func_start: usize,
        func: &GenFunction<StatementIdx>,
        blocks: &BTreeMap<usize, BlockInfo>,
        storage: Rc<RefCell<Storage<'ctx>>>,
    ) -> Result<()> {
        let storage = storage.borrow();
        let arg_types = &storage.userfuncs.get(user_func_name).unwrap().args;
        let entry_block = Block::new(
            &arg_types
                .iter()
                .map(|t| (t.get_type(), Location::unknown(&self.context)))
                .collect_vec(),
>>>>>>> d87cf18b
        );
        let block_info = &blocks.get(&func_start).unwrap();

        let mut args_to_pass = vec![];
        for (position, param) in func.params.iter().enumerate() {
            if block_info.variables_at_start.contains_key(&param.id.id) {
                let arg = entry_block.argument(position)?;
                args_to_pass.push(arg.into());
            }
        }
        self.op_br(&entry_block, &block_info.block, &args_to_pass);
        region.append_block(entry_block);
        Ok(())
    }

<<<<<<< HEAD
        let region = Region::new();
        let arg_types_with_locations =
            arg_types.iter().map(|t| (*t, Location::unknown(&self.context))).collect::<Vec<_>>();
        let block = Block::new(&arg_types_with_locations);

        let mut arg_values: Vec<_> = vec![];
        for i in 0..block.argument_count() {
            let arg = block.argument(i)?;
            arg_values.push(arg.into());
        }
        let arg_values = arg_values;
        let mlir_ret_types = ret_types.iter().map(|(t, _id)| *t).collect_vec();

        let raw_res = self.op_func_call(&block, wrapped_func_name, &arg_values, &mlir_ret_types)?;
        for (position, (_, type_decl)) in ret_type_declarations.iter().enumerate() {
            let result_val = raw_res.result(position)?;
            self.op_func_call(
                &block,
                &format!("print_{}", type_decl.id.debug_name.as_ref().unwrap().as_str()),
                &[result_val.into()],
                &[],
            )?;
        }
=======
    fn calculate_dataflow_per_function(
        &'ctx self,
        func: &GenFunction<StatementIdx>,
        block_flows: BTreeMap<usize, BlockFlow>,
        storage: Rc<RefCell<Storage<'ctx>>>,
    ) -> BTreeMap<usize, DataFlow> {
        let user_func_name =
            Self::normalize_func_name(func.id.debug_name.as_ref().unwrap().as_str()).to_string();

        let mut block_infos: BTreeMap<usize, DataFlowInfo> = BTreeMap::new();

        // Collect the variables required by the invocations in each block, and those produced by the invocations
        for (block_start, block_flow) in block_flows {
            let mut required_args = HashMap::new();
            let mut variables_created = HashSet::new();

            for statement in self.program.statements[block_start..block_flow.end].iter() {
                let storage = storage.borrow();
                let vars_used = match statement {
                    GenStatement::Invocation(invocation) => {
                        let id = Self::normalize_func_name(
                            invocation.libfunc_id.debug_name.as_ref().unwrap().as_str(),
                        )
                        .to_string();

                        let name_without_generics = id.split('<').next().unwrap();

                        // We ignore drop functions, even though they take arguments in sierra, since they are ignored during statement processing and don't propagate data
                        if name_without_generics == "drop" {
                            continue;
                        } else if name_without_generics == "function_call" {
                            let callee_name = id
                                .strip_prefix("function_call<user@")
                                .unwrap()
                                .strip_suffix('>')
                                .unwrap();
                            let arg_types = &storage
                                .userfuncs
                                .get(callee_name)
                                .expect("UserFunc should have been registered")
                                .args;
                            let arg_indices = &invocation.args;
                            arg_indices.iter().zip_eq(arg_types.iter()).collect_vec()
                        } else {
                            let arg_types = &storage
                                .libfuncs
                                .get(&id)
                                .unwrap_or_else(|| {
                                    panic!("LibFunc {id} should have been registered")
                                })
                                .args;
                            let arg_indices = &invocation.args;
                            arg_indices.iter().zip_eq(arg_types.iter()).collect_vec()
                        }
                    }
                    GenStatement::Return(ret) => {
                        let func_ret_types =
                            &storage.userfuncs.get(&user_func_name).unwrap().return_types;
                        ret.iter().zip_eq(func_ret_types.iter()).collect_vec()
                    }
                };
>>>>>>> d87cf18b

                for (var_id, var_type) in vars_used {
                    if !variables_created.contains(&var_id.id) {
                        required_args.insert(var_id.id, var_type.clone());
                    }
                }

                if let GenStatement::Invocation(invocation) = statement {
                    variables_created.extend(
                        invocation
                            .branches
                            .iter()
                            .flat_map(|branch| branch.results.iter().map(|v| v.id)),
                    );
                }
            }

            block_infos
                .insert(block_start, DataFlowInfo { required_args, variables_created, block_flow });
        }

        let block_infos = propagate_required_vars(block_infos);

        block_infos
            .into_iter()
            .map(|(block_start, data_flow)| {
                (
                    block_start,
                    DataFlow {
                        input_variables: data_flow.required_args,
                        block_flow: data_flow.block_flow,
                    },
                )
            })
            .collect::<BTreeMap<_, _>>()
    }
}

<<<<<<< HEAD
pub fn create_fn_signature(params: &[Type], return_types: &[Type]) -> String {
    format!(
        "({}) -> {}",
        params.iter().map(|x| x.to_string()).join(", "),
        &format!("({})", return_types.iter().map(|x| x.to_string()).join(", ")),
    )
}
=======
fn calculate_block_ranges_per_function(
    program: &Program,
) -> BTreeMap<usize, (&GenFunction<StatementIdx>, BTreeMap<usize, BlockFlow>)> {
    let block_flows = get_block_flow(program);

    // Collecting the functions into a btreemap by entry points means we can easily sort the blocks into their containing functions
    let mut funcs_by_entry = program
        .funcs
        .iter()
        .map(|func| (func.entry_point.0, (func, BTreeMap::new())))
        .collect::<BTreeMap<_, _>>();

    for block_flow in block_flows {
        let (_, (_, blocks)) = funcs_by_entry
            .range_mut((Included(0), Included(block_flow.start)))
            .next_back()
            .unwrap();

        blocks.insert(block_flow.start, block_flow);
    }
>>>>>>> d87cf18b

    funcs_by_entry
}

fn get_block_flow(program: &Program) -> Vec<BlockFlow> {
    // Initially we can say that all function entry points are block entry points
    let func_starts = program.funcs.iter().map(|func| func.entry_point.0);

    // We can also say that all jump targets are block entry points
    let block_starts = func_starts.chain(get_jump_targets(program).into_iter()).collect_vec();

    // Next, scan forward from each block entry point for anything that would terminate a block
    // This produces block flows without predecessors filled in
    let mut block_flows = block_starts
        .iter()
        .map(|start| {
            let (end, successors) = program
                .statements
                .iter()
                .enumerate()
                .skip(*start)
                .find_map(|(statement_id, statement)| {
                    match statement {
                        GenStatement::Invocation(invocation) => {
                            let targets = invocation
                                .branches
                                .iter()
                                .map(|branch| match branch.target {
                                    GenBranchTarget::Fallthrough => statement_id + 1,
                                    GenBranchTarget::Statement(target_id) => target_id.0,
                                })
                                .collect_vec();

                            if targets.is_empty() {
                                unreachable!("invocations always have at least one target")
                            } else if (targets.len() == 1 && block_starts.contains(&targets[0]))
                                || targets.len() > 1
                            {
                                Some((statement_id + 1, HashSet::from_iter(targets.into_iter())))
                            } else {
                                None
                            }
                        }
                        // Returns terminate a block with no successors
                        GenStatement::Return(_) => Some((statement_id + 1, HashSet::new())),
                    }
                })
                .unwrap();

            BlockFlow { start: *start, end, successors, predecessors: HashSet::new() }
        })
        .collect_vec();

    // Finally, fill in the predecessors
    let mut preds: HashMap<usize, HashSet<usize>> = HashMap::new();
    for block_flow in block_flows.iter_mut() {
        for succ in block_flow.successors.iter() {
            if let Some(set) = preds.get_mut(succ) {
                set.insert(block_flow.start);
            } else {
                preds.insert(*succ, HashSet::from([block_flow.start]));
            }
        }
    }
    for block_flow in block_flows.iter_mut() {
        if let Some(block_preds) = preds.get(&block_flow.start) {
            block_flow.predecessors = block_preds.clone();
        }
    }

    block_flows
}

fn get_jump_targets(program: &Program) -> HashSet<usize> {
    program
        .statements
        .iter()
        .enumerate()
        // Filter out returns since they aren't relevant to dataflow within a function
        .filter_map(|(id, statement)| match statement {
            GenStatement::Invocation(invocation) => Some((id, invocation)),
            GenStatement::Return(_) => None,
        })
        // Filter out single target fallthroughs only. Fallthroughs from multi-target invocations must remain
        .filter(|(_id, invocation)| {
            invocation.branches.len() > 1
                || invocation.branches[0].target != GenBranchTarget::Fallthrough
        })
        // Get the target index for each jump
        .flat_map(|(id, invocation)| {
            invocation
                .branches
                .iter()
                .map(move |branch| match branch.target {
                    GenBranchTarget::Fallthrough => id + 1,
                    GenBranchTarget::Statement(statement_id) => statement_id.0,
                })
        })
        .collect::<HashSet<_>>()
}

// Loop through the block flows, propagating forward required variables
// If a block's successor requires variable 3, but the block does not produce variable 3, then the block also requires variable 3
// This process is repeated until all transitive requirements are satisfied
fn propagate_required_vars(
    mut block_infos: BTreeMap<usize, DataFlowInfo>,
) -> BTreeMap<usize, DataFlowInfo> {
    // Since this algorithm uses a loop clause, we calculate a simple upper bound on the number of steps and assert that it should never exceed this
    let iteration_limit =
        block_infos.values().map(|x| x.required_args.len()).max().unwrap_or(1) * block_infos.len();

    loop {
        let mut iteration_count = 0;
        let mut variables_to_add: HashMap<usize, HashMap<u64, SierraType>> = HashMap::new();
        for (block_start, DataFlowInfo { required_args, variables_created, block_flow }) in
            block_infos.iter()
        {
            let variables_required_by_successors = block_flow
                .successors
                .iter()
                .flat_map(|succ| block_infos[succ].required_args.clone())
                .filter(|(var_id, _var_type)| {
                    !variables_created.contains(var_id) && !required_args.contains_key(var_id)
                })
                .collect::<HashMap<_, _>>();

            if !variables_required_by_successors.is_empty() {
                variables_to_add.insert(*block_start, variables_required_by_successors);
            }
        }

        // Once every block's predeccesors provide all the variables it needs we can stop iterating
        if variables_to_add.is_empty() {
            break;
        } else {
            for (block_start, vars) in variables_to_add {
                block_infos.get_mut(&block_start).unwrap().required_args.extend(vars.into_iter());
            }
        }

        iteration_count += 1;
        if iteration_count > iteration_limit {
            panic!("Bug found in dataflow propagation algorithm, iteration limit exceeded");
        }
    }

    block_infos
}<|MERGE_RESOLUTION|>--- conflicted
+++ resolved
@@ -18,12 +18,6 @@
     utility::create_fn_signature,
 };
 
-<<<<<<< HEAD
-#[derive(Debug, Clone, Copy)]
-enum VariableValue<'c> {
-    Local { op: OperationRef<'c>, result_idx: usize },
-    Param { argument_idx: usize },
-=======
 pub struct BlockInfo<'ctx> {
     pub variables_at_start: HashMap<u64, SierraType<'ctx>>,
     // pub(crate) variables_available_at_end: HashSet<u64>,
@@ -36,7 +30,6 @@
     pub end: usize,
     pub successors: HashSet<usize>,
     pub predecessors: HashSet<usize>,
->>>>>>> d87cf18b
 }
 
 #[derive(Debug, Clone, Copy)]
@@ -46,48 +39,12 @@
 }
 
 impl<'c> Variable<'c> {
-<<<<<<< HEAD
-    pub const fn local(op: OperationRef<'c>, result_idx: usize, block: BlockRef<'c>) -> Self {
-        Self { value: VariableValue::Local { op, result_idx }, block }
-    }
-
-    pub const fn param(argument_idx: usize, block: BlockRef<'c>) -> Self {
-        Self { value: VariableValue::Param { argument_idx }, block }
-    }
-
-=======
->>>>>>> d87cf18b
     pub fn get_value(&self) -> Value {
         match &self {
             Variable::Local { op, result_idx } => {
                 let res = op.result(*result_idx).unwrap();
                 res.into()
             }
-<<<<<<< HEAD
-            VariableValue::Param { argument_idx } => {
-                self.block.argument(*argument_idx).expect("couldn't get argument").into()
-            }
-        }
-    }
-}
-
-impl<'ctx> Compiler<'ctx> {
-    #[allow(clippy::cognitive_complexity)]
-    pub fn process_functions(&self, storage_cell: Rc<RefCell<Storage<'ctx>>>) -> Result<()> {
-        for func in &self.program.funcs {
-            debug!(?func, "processing func");
-
-            let raw_func_name = func.id.debug_name.as_ref().unwrap().as_str();
-
-            let should_create_wrapper =
-                self.main_print.is_some() && should_create_wrapper(raw_func_name);
-            let name = Self::normalize_func_name(raw_func_name).to_string();
-
-            let entry = func.entry_point.0;
-            let mut param_types = vec![];
-            let mut return_types = vec![];
-            let mut return_sierra_types = vec![];
-=======
             Variable::Param { argument } => (*argument).into(),
         }
     }
@@ -98,7 +55,6 @@
     input_variables: HashMap<u64, SierraType<'ctx>>,
     block_flow: BlockFlow,
 }
->>>>>>> d87cf18b
 
 // The data required to calculate dataflow
 struct DataFlowInfo<'ctx> {
@@ -400,17 +356,12 @@
             .map(|(block_start, data_flow)| {
                 let block = Block::new(&[]);
                 (
-<<<<<<< HEAD
-                    mlir_type,
-                    self.program.type_declarations.iter().find(|decl| decl.id == *type_id).unwrap(),
-=======
                     *block_start,
                     BlockInfo {
                         variables_at_start: data_flow.input_variables.clone(),
                         block,
                         end: data_flow.block_flow.end,
                     },
->>>>>>> d87cf18b
                 )
             })
             .map(|(block_start, block_info)| {
@@ -424,13 +375,6 @@
             .collect::<BTreeMap<_, _>>()
     }
 
-<<<<<<< HEAD
-        // Create a list of types for which to generate print functions, with no duplicates
-        // For complex types, their components types must be added to the list before them
-        let types_to_print = get_all_types_to_print(
-            &ret_type_declarations.iter().map(|(_t, decl)| (*decl).clone()).collect_vec(),
-            &self.program,
-=======
     fn create_function_entry_block(
         &'ctx self,
         region: &Region,
@@ -447,7 +391,6 @@
                 .iter()
                 .map(|t| (t.get_type(), Location::unknown(&self.context)))
                 .collect_vec(),
->>>>>>> d87cf18b
         );
         let block_info = &blocks.get(&func_start).unwrap();
 
@@ -463,31 +406,6 @@
         Ok(())
     }
 
-<<<<<<< HEAD
-        let region = Region::new();
-        let arg_types_with_locations =
-            arg_types.iter().map(|t| (*t, Location::unknown(&self.context))).collect::<Vec<_>>();
-        let block = Block::new(&arg_types_with_locations);
-
-        let mut arg_values: Vec<_> = vec![];
-        for i in 0..block.argument_count() {
-            let arg = block.argument(i)?;
-            arg_values.push(arg.into());
-        }
-        let arg_values = arg_values;
-        let mlir_ret_types = ret_types.iter().map(|(t, _id)| *t).collect_vec();
-
-        let raw_res = self.op_func_call(&block, wrapped_func_name, &arg_values, &mlir_ret_types)?;
-        for (position, (_, type_decl)) in ret_type_declarations.iter().enumerate() {
-            let result_val = raw_res.result(position)?;
-            self.op_func_call(
-                &block,
-                &format!("print_{}", type_decl.id.debug_name.as_ref().unwrap().as_str()),
-                &[result_val.into()],
-                &[],
-            )?;
-        }
-=======
     fn calculate_dataflow_per_function(
         &'ctx self,
         func: &GenFunction<StatementIdx>,
@@ -549,7 +467,6 @@
                         ret.iter().zip_eq(func_ret_types.iter()).collect_vec()
                     }
                 };
->>>>>>> d87cf18b
 
                 for (var_id, var_type) in vars_used {
                     if !variables_created.contains(&var_id.id) {
@@ -588,15 +505,6 @@
     }
 }
 
-<<<<<<< HEAD
-pub fn create_fn_signature(params: &[Type], return_types: &[Type]) -> String {
-    format!(
-        "({}) -> {}",
-        params.iter().map(|x| x.to_string()).join(", "),
-        &format!("({})", return_types.iter().map(|x| x.to_string()).join(", ")),
-    )
-}
-=======
 fn calculate_block_ranges_per_function(
     program: &Program,
 ) -> BTreeMap<usize, (&GenFunction<StatementIdx>, BTreeMap<usize, BlockFlow>)> {
@@ -617,7 +525,6 @@
 
         blocks.insert(block_flow.start, block_flow);
     }
->>>>>>> d87cf18b
 
     funcs_by_entry
 }
