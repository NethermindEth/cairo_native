macro_rules! impl_tests {
    ( $( $name:ident ),* $(,)? ) => {
        $(
            #[test]
            fn $name() {
                use cairo_lang_sierra::ProgramParser;
                use std::fs::read_to_string;

                let program_path = concat!("../examples/", stringify!($name), ".sierra");
                let sierra_source =
                    read_to_string(program_path).expect("Could not read Sierra source code");

                let program = ProgramParser::new().parse(&sierra_source).unwrap();
                sierra2mlir::compile(&program, false, false, false, 1).expect("Error compiling sierra program");
            }
        )*
    };
}

impl_tests!(
<<<<<<< HEAD
    example_array,
=======
    bitwise,
>>>>>>> bb36b7aa
    boolean,
    casts,
    destructure,
    enum_match,
    felt_is_zero,
    fib_simple,
    fib,
    print_test,
    program,
    simple_enum,
    simple,
    types,
    uint,
);<|MERGE_RESOLUTION|>--- conflicted
+++ resolved
@@ -18,11 +18,8 @@
 }
 
 impl_tests!(
-<<<<<<< HEAD
     example_array,
-=======
     bitwise,
->>>>>>> bb36b7aa
     boolean,
     casts,
     destructure,
