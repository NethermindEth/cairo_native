--- conflicted
+++ resolved
@@ -15,7 +15,6 @@
     };
 }
 
-<<<<<<< HEAD
 impl_tests!(
     casts,
     destructure,
@@ -26,8 +25,5 @@
     program,
     simple,
     types,
-    simple_enum,
-);
-=======
-impl_tests!(casts, destructure, felt_is_zero, fib, fib_simple, print_test, program, simple, types,);
->>>>>>> d87cf18b
+    simple_enum
+);