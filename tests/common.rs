--- conflicted
+++ resolved
@@ -569,13 +569,6 @@
             } else {
                 map_vm_values(&mut size_cache, &registry, &vm_result.memory, values, ty)
             }
-<<<<<<< HEAD
-            CoreTypeConcrete::Bytes31(_) => todo!(),
-            CoreTypeConcrete::Const(_) => todo!(),
-            CoreTypeConcrete::Coupon(_) => todo!(),
-            CoreTypeConcrete::BoundedInt(_) => todo!(),
-=======
->>>>>>> b504d09f
         }
         RunResultValue::Panic(values) => JitValue::Enum {
             tag: 1,
